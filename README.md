# Personal Financial Analysis

Personal Financial Analysis is a desktop application for tracking and analysing personal finances. The project is written in Python using the PyQt5 toolkit and SQLite for data storage.

## Features

- Import bank statements in CSV or PDF format
- Automatically archive imported statements and log the import history
- Categorise transactions and mark recurring expenses or income
- Month-by-month views with income, expense and credit card tabs
- Summary dashboard with totals and a bar chart
- Basic admin tools for editing keyword mappings used during categorisation
- Simple password-protected login screen (configured via `.env`)

<<<<<<< HEAD
## Demo Mode

The project ships with a small set of safe example data in the `demo/` folder.
Set `DEMO_MODE=true` in the `.env` file to run the application using the demo
CSV and database. If `demo/demo_finance.db` is missing the application will
create it automatically from `demo/demo_finance.sql`.

## Login
=======
## Installation
>>>>>>> c691824d

1. Create and activate a virtual environment (optional)
2. Install the dependencies:
   ```bash
   pip install -r requirements.txt
   ```
3. Run the application:
   ```bash
   python main.py
   ```
   The first run will prompt for a password and store its hash in `.env`. The default repository value corresponds to the password `test123`.

## Directory Layout

```
archived/      # Archived copies of imported statements
 data/         # SQLite database file
 gui/          # PyQt5 UI classes
 logic/        # Categorisation and month management helpers
 parser/       # CSV and PDF statement parsers
 schema.sql    # Database schema used on startup
 main.py       # Application entry point
```

## Database Schema
The schema defines tables for transactions, months, categories, keyword mappings and import logs. It is automatically created in `data/finance.db` on first run. See [`schema.sql`](schema.sql) for details.

## Usage Notes

- Imported files are moved to the `archived/` directory with the import date appended to the filename.
- The application currently loads sample months on startup. Transaction data can be added by importing statements or by entering transactions manually.
- Recurring transactions can be duplicated to a new month using utilities in `logic/month_manager.py`.

## License

This project is released under the MIT License. See the [LICENSE](LICENSE) file for more information.
<|MERGE_RESOLUTION|>--- conflicted
+++ resolved
@@ -12,7 +12,7 @@
 - Basic admin tools for editing keyword mappings used during categorisation
 - Simple password-protected login screen (configured via `.env`)
 
-<<<<<<< HEAD
+
 ## Demo Mode
 
 The project ships with a small set of safe example data in the `demo/` folder.
@@ -20,10 +20,7 @@
 CSV and database. If `demo/demo_finance.db` is missing the application will
 create it automatically from `demo/demo_finance.sql`.
 
-## Login
-=======
 ## Installation
->>>>>>> c691824d
 
 1. Create and activate a virtual environment (optional)
 2. Install the dependencies:
