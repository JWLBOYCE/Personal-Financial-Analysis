--- conflicted
+++ resolved
@@ -6,11 +6,8 @@
 from .dashboard_tab import DashboardTab
 from .recurring_tab import RecurringTab
 from .navigation_table_widget import NavigationTableWidget
-<<<<<<< HEAD
 from .table_manager import TransactionTableManager
-=======
 from .inactivity import InactivityFilter, UnlockDialog
->>>>>>> 26252765
 
 __all__ = [
     "MainWindow",
@@ -19,10 +16,7 @@
     "DashboardTab",
     "RecurringTab",
     "NavigationTableWidget",
-<<<<<<< HEAD
     "TransactionTableManager",
-=======
     "InactivityFilter",
     "UnlockDialog",
->>>>>>> 26252765
 ]