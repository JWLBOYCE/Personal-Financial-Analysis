--- conflicted
+++ resolved
@@ -239,7 +239,7 @@
         aa_chart_layout.addWidget(self.target_canvas)
         aa_chart_layout.addWidget(self.actual_canvas)
 
-<<<<<<< HEAD
+
         self.asset_table_section = TableSection("Asset Allocation Table")
         self.asset_table_section.manager.set_headers([
             "Asset Class",
@@ -254,7 +254,7 @@
 
         provisions_section = TableSection("Provisions Table")
         cc_classifier_section = TableSection("Credit Card Classifier Table")
-=======
+
         dock_map = {
             "Income Table": QtCore.Qt.LeftDockWidgetArea,
             "Expenses Table": QtCore.Qt.LeftDockWidgetArea,
@@ -268,20 +268,13 @@
             "Cash Crosscheck Table": QtCore.Qt.RightDockWidgetArea,
             "Asset Allocation Table": QtCore.Qt.RightDockWidgetArea,
         }
->>>>>>> ec0b9baa
+
 
         make_dock("Passive Income", passive_group, QtCore.Qt.RightDockWidgetArea)
         make_dock("Asset Allocation Charts", aa_chart_group, QtCore.Qt.RightDockWidgetArea)
-<<<<<<< HEAD
         make_dock("Asset Allocation Table", self.asset_table_section, QtCore.Qt.RightDockWidgetArea)
         make_dock("Provisions Table", provisions_section, QtCore.Qt.RightDockWidgetArea)
         make_dock("Credit Card Classifier", cc_classifier_section, QtCore.Qt.RightDockWidgetArea)
-=======
-
-        for section in self.sections:
-            area = dock_map.get(section.title(), QtCore.Qt.RightDockWidgetArea)
-            make_dock(section.title().replace("Table", "").strip(), section, area)
->>>>>>> ec0b9baa
 
         self._load_layout()
 
